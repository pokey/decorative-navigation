import { TextEditorDecorationType, workspace, TextEditor } from "vscode";
import { TypedSelection, SelectionWithEditor } from "./Types";
import { isLineSelectionType } from "./selectionType";
import { promisify } from "util";
import { runOnTargetsForEachEditor, runForEachEditor } from "./targetUtils";

const sleep = promisify(setTimeout);

const getPendingEditDecorationTime = () =>
  workspace
    .getConfiguration("cursorless")
    .get<number>("pendingEditDecorationTime")!;

export async function decorationSleep() {
  await sleep(getPendingEditDecorationTime());
}

<<<<<<< HEAD
/**
Run a callback function, then wait so that the total time before this function yields is the decoration sleep.  Useful to show a decoration while a function is running but make sure the decoration shows long enough to be visible
*/
async function decorationSleepWithCallback(
  callback: () => Promise<void>
) {
  const pendingEditDecorationTime = getPendingEditDecorationTime();
  const startTime = Date.now();
  await callback();
  const deltaTime = Date.now() - startTime;
  await sleep(pendingEditDecorationTime - deltaTime);
}

=======
>>>>>>> 050448a9
export default async function displayPendingEditDecorations(
  targets: TypedSelection[],
  tokenStyle: TextEditorDecorationType,
  lineStyle: TextEditorDecorationType
) {
  await runOnTargetsForEachEditor(targets, async (editor, selections) => {
    editor.setDecorations(
      tokenStyle,
      selections
        .filter((selection) => !isLineSelectionType(selection.selectionType))
        .map((selection) => selection.selection.selection)
    );

    editor.setDecorations(
      lineStyle,
      selections
        .filter((selection) => isLineSelectionType(selection.selectionType))
        .map((selection) =>
          selection.selection.selection.with(
            undefined,
            // NB: We move end up one line because it is at beginning of
            // next line
            selection.selection.selection.end.translate(-1)
          )
        )
    );
  });

  await decorationSleep();

  await runOnTargetsForEachEditor(targets, async (editor) => {
    editor.setDecorations(tokenStyle, []);
    editor.setDecorations(lineStyle, []);
  });
}

/**
1. Shows decorations.
2. Wait for pending edit decoration time while subtracting the time it takes to actually run the callback
3. Removes decorations
*/
export async function displayDecorationsWhileRunningFunc(
  selections: SelectionWithEditor[],
  decorationType: TextEditorDecorationType,
  callback: () => Promise<void>
) {
  await runForEachEditor(
    selections,
    (s) => s.editor,
    async (editor, selections) => {
      editor.setDecorations(
        decorationType,
        selections.map((s) => s.selection)
      );
    }
  );

  const pendingEditDecorationTime = getPendingEditDecorationTime();

  await sleep(pendingEditDecorationTime);
  await callback();
  await sleep(pendingEditDecorationTime);

  await runForEachEditor(
    selections,
    (s) => s.editor,
    async (editor) => {
      editor.setDecorations(decorationType, []);
    }
  );
}<|MERGE_RESOLUTION|>--- conflicted
+++ resolved
@@ -1,4 +1,4 @@
-import { TextEditorDecorationType, workspace, TextEditor } from "vscode";
+import { TextEditorDecorationType, workspace } from "vscode";
 import { TypedSelection, SelectionWithEditor } from "./Types";
 import { isLineSelectionType } from "./selectionType";
 import { promisify } from "util";
@@ -15,22 +15,6 @@
   await sleep(getPendingEditDecorationTime());
 }
 
-<<<<<<< HEAD
-/**
-Run a callback function, then wait so that the total time before this function yields is the decoration sleep.  Useful to show a decoration while a function is running but make sure the decoration shows long enough to be visible
-*/
-async function decorationSleepWithCallback(
-  callback: () => Promise<void>
-) {
-  const pendingEditDecorationTime = getPendingEditDecorationTime();
-  const startTime = Date.now();
-  await callback();
-  const deltaTime = Date.now() - startTime;
-  await sleep(pendingEditDecorationTime - deltaTime);
-}
-
-=======
->>>>>>> 050448a9
 export default async function displayPendingEditDecorations(
   targets: TypedSelection[],
   tokenStyle: TextEditorDecorationType,
@@ -89,7 +73,6 @@
   );
 
   const pendingEditDecorationTime = getPendingEditDecorationTime();
-
   await sleep(pendingEditDecorationTime);
   await callback();
   await sleep(pendingEditDecorationTime);
