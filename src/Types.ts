--- conflicted
+++ resolved
@@ -242,11 +242,8 @@
   | "indentLines"
   | "insertLineAfter"
   | "insertLineBefore"
-<<<<<<< HEAD
+  | "move"
   | "outdentLines"
-=======
-  | "move"
->>>>>>> 63b330ab
   | "paste"
   | "scrollToBottom"
   | "scrollToCenter"
