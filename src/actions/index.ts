--- conflicted
+++ resolved
@@ -13,11 +13,8 @@
 } from "./setSelection";
 import Wrap from "./wrap";
 import { ScrollToTop, ScrollToCenter, ScrollToBottom } from "./Scroll";
-<<<<<<< HEAD
 import Paste from "./Paste";
-=======
 import { Bring, Move, Swap } from "./BringMoveSwap";
->>>>>>> 5eada65c
 
 class Actions implements ActionRecord {
   constructor(private graph: Graph) {}
@@ -34,17 +31,8 @@
   fold = new Fold(this.graph);
   insertLineBefore = new InsertLineBefore(this.graph);
   insertLineAfter = new InsertLineAfter(this.graph);
-<<<<<<< HEAD
+  move = new Move(this.graph);
   paste = new Paste(this.graph);
-=======
-  move = new Move(this.graph);
-  paste: Action = {
-    run: async ([targets]) => {
-      throw new Error("Not implemented");
-    },
-    targetPreferences: [{ position: "after", insideOutsideType: "outside" }],
-  };
->>>>>>> 5eada65c
   scrollToBottom = new ScrollToBottom(this.graph);
   scrollToCenter = new ScrollToCenter(this.graph);
   scrollToTop = new ScrollToTop(this.graph);
