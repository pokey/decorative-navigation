import { Action, ActionRecord, Graph } from "../Types";
import Clear from "./clear";
import Copy from "./copy";
import Cut from "./cut";
import Delete from "./delete";
import ExtractVariable from "./extractVariable";
import { Fold, Unfold } from "./fold";
import { InsertLineBefore, InsertLineAfter } from "./InsertLine";
import {
  SetSelection,
  SetSelectionBefore,
  SetSelectionAfter,
} from "./setSelection";
import Wrap from "./wrap";
import { ScrollToTop, ScrollToCenter, ScrollToBottom } from "./Scroll";
<<<<<<< HEAD
import { IndentLines, OutdentLines } from "./Indent";
import { CommentLines } from "./Comment";
=======
import Paste from "./Paste";
import { Bring, Move, Swap } from "./BringMoveSwap";
>>>>>>> 63b330ab

class Actions implements ActionRecord {
  constructor(private graph: Graph) {}

  // TODO NB Remove when user had time to migrate to new talon code
  use = new Bring(this.graph);

  bring = new Bring(this.graph);
  clear = new Clear(this.graph);
  commentLines = new CommentLines(this.graph);
  copy = new Copy(this.graph);
  cut = new Cut(this.graph);
  delete = new Delete(this.graph);
  extractVariable = new ExtractVariable(this.graph);
  fold = new Fold(this.graph);
  indentLines = new IndentLines(this.graph);
  insertLineBefore = new InsertLineBefore(this.graph);
  insertLineAfter = new InsertLineAfter(this.graph);
<<<<<<< HEAD
  outdentLines = new OutdentLines(this.graph);
  paste: Action = {
    run: async ([targets]) => {
      throw new Error("Not implemented");
    },
    targetPreferences: [{ position: "after", insideOutsideType: "outside" }],
  };
=======
  move = new Move(this.graph);
  paste = new Paste(this.graph);
>>>>>>> 63b330ab
  scrollToBottom = new ScrollToBottom(this.graph);
  scrollToCenter = new ScrollToCenter(this.graph);
  scrollToTop = new ScrollToTop(this.graph);
  setSelection = new SetSelection(this.graph);
  setSelectionAfter = new SetSelectionAfter(this.graph);
  setSelectionBefore = new SetSelectionBefore(this.graph);
  swap = new Swap(this.graph);
  unfold = new Unfold(this.graph);
  wrap = new Wrap(this.graph);
}

export default Actions;<|MERGE_RESOLUTION|>--- conflicted
+++ resolved
@@ -13,13 +13,10 @@
 } from "./setSelection";
 import Wrap from "./wrap";
 import { ScrollToTop, ScrollToCenter, ScrollToBottom } from "./Scroll";
-<<<<<<< HEAD
 import { IndentLines, OutdentLines } from "./Indent";
 import { CommentLines } from "./Comment";
-=======
 import Paste from "./Paste";
 import { Bring, Move, Swap } from "./BringMoveSwap";
->>>>>>> 63b330ab
 
 class Actions implements ActionRecord {
   constructor(private graph: Graph) {}
@@ -38,18 +35,9 @@
   indentLines = new IndentLines(this.graph);
   insertLineBefore = new InsertLineBefore(this.graph);
   insertLineAfter = new InsertLineAfter(this.graph);
-<<<<<<< HEAD
+  move = new Move(this.graph);
   outdentLines = new OutdentLines(this.graph);
-  paste: Action = {
-    run: async ([targets]) => {
-      throw new Error("Not implemented");
-    },
-    targetPreferences: [{ position: "after", insideOutsideType: "outside" }],
-  };
-=======
-  move = new Move(this.graph);
   paste = new Paste(this.graph);
->>>>>>> 63b330ab
   scrollToBottom = new ScrollToBottom(this.graph);
   scrollToCenter = new ScrollToCenter(this.graph);
   scrollToTop = new ScrollToTop(this.graph);
