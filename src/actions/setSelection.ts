import {
  Action,
  ActionPreferences,
  ActionReturnValue,
  TypedSelection,
  Graph
} from "../Types";
import { ensureSingleEditor } from "../targetUtils";
import { Selection } from "vscode";
<<<<<<< HEAD
import update from "immutability-helper";
import { setSelectionsAndFocusEditor } from "../setSelectionsAndFocusEditor";
=======
import { setSelectionsAndFocusEditor } from "./setSelectionsAndFocusEditor";
>>>>>>> 63b330ab

export class SetSelection implements Action {
  targetPreferences: ActionPreferences[] = [{ insideOutsideType: "inside" }];

  constructor(private graph: Graph) {
    this.run = this.run.bind(this);
  }

  protected getSelection(target: TypedSelection) {
    return target.selection.selection;
  }

  async run([targets]: [TypedSelection[]]): Promise<ActionReturnValue> {
    const editor = ensureSingleEditor(targets);

    await setSelectionsAndFocusEditor(editor, targets.map(this.getSelection));

    return {
      returnValue: null,
      thatMark: targets.map((target) => target.selection),
    };
  }
}

export class SetSelectionBefore extends SetSelection {
  protected getSelection(target: TypedSelection) {
    return new Selection(
      target.selection.selection.start,
      target.selection.selection.start
    );
  }
}

export class SetSelectionAfter extends SetSelection {
  protected getSelection(target: TypedSelection) {
    return new Selection(
      target.selection.selection.end,
      target.selection.selection.end
    );
1  }
}<|MERGE_RESOLUTION|>--- conflicted
+++ resolved
@@ -7,12 +7,7 @@
 } from "../Types";
 import { ensureSingleEditor } from "../targetUtils";
 import { Selection } from "vscode";
-<<<<<<< HEAD
-import update from "immutability-helper";
 import { setSelectionsAndFocusEditor } from "../setSelectionsAndFocusEditor";
-=======
-import { setSelectionsAndFocusEditor } from "./setSelectionsAndFocusEditor";
->>>>>>> 63b330ab
 
 export class SetSelection implements Action {
   targetPreferences: ActionPreferences[] = [{ insideOutsideType: "inside" }];
